--- conflicted
+++ resolved
@@ -1,17 +1,13 @@
 node_modules
-<<<<<<< HEAD
-__pycache__/
-*.pyc
-*.pyo
-*.pyd
-=======
 
 # Python
 __pycache__/
 *.py[cod]
 *$py.class
 *.so
->>>>>>> 4de1e208
+*.pyc
+*.pyo
+*.pyd
 .Python
 build/
 develop-eggs/
@@ -30,18 +26,21 @@
 *.egg
 MANIFEST
 
-<<<<<<< HEAD
-# PyInstaller
-#  Usually these files are written by a python script from a template
-#  before PyInstaller builds the exe, so as to inject date/other infos into it.
+# === Python-related ===
+*.pyc
+__pycache__/
+
+# === PyInstaller ===
+# Usually these files are written by a python script from a template
+# before PyInstaller builds the exe, so as to inject date/other infos into it.
 *.manifest
 *.spec
 
-# Installer logs
+# === Installer logs ===
 pip-log.txt
 pip-delete-this-directory.txt
 
-# Unit test / coverage reports
+# === Unit test / coverage reports ===
 htmlcov/
 .tox/
 .nox/
@@ -54,136 +53,97 @@
 .hypothesis/
 .pytest_cache/
 
-# Translations
+# === Translations ===
 *.mo
 *.pot
 
-# Django stuff:
+# === Django stuff ===
 *.log
 local_settings.py
 db.sqlite3
+db.sqlite3-journal
 
-# Flask stuff:
+# === Flask stuff ===
 instance/
 .webassets-cache
 
-# Scrapy stuff:
+# === Scrapy stuff ===
 .scrapy
 
-# Sphinx documentation
+# === Sphinx documentation ===
 docs/_build/
 
-# PyBuilder
+# === PyBuilder ===
 target/
 
-# Jupyter Notebook
+# === Jupyter Notebook ===
 .ipynb_checkpoints
 
-# IPython
+# === IPython ===
 profile_default/
 ipython_config.py
 
-# pyenv
+# === pyenv ===
 .python-version
 
-# celery beat schedule file
+# === celery ===
 celerybeat-schedule
+celerybeat.pid
 
-# SageMath parsed files
+# === SageMath parsed files ===
 *.sage.py
 
-# Environments
+# === Environments ===
 .env
+.env.local
+.env.development.local
+.env.test.local
+.env.production.local
 .venv
+.venv/
 env/
 venv/
 ENV/
 env.bak/
 venv.bak/
 
-# Spyder project settings
+# === Spyder project settings ===
 .spyderproject
 .spyproject
 
-# Rope project settings
+# === Rope project settings ===
 .ropeproject
 
-# mkdocs documentation
+# === mkdocs documentation ===
 /site
 
-# mypy
+# === mypy ===
 .mypy_cache/
 .dmypy.json
 dmypy.json
 
-# Pyre type checker
+# === Pyre type checker ===
 .pyre/
 
-# IDE files
-.vscode/
-.idea/
-*.swp
-*.swo
-*~
-=======
-# Django
-*.log
-local_settings.py
-db.sqlite3
-db.sqlite3-journal
-
-# Virtual Environment
-venv/
-env/
-ENV/
-env.bak/
-venv.bak/
-
-# IDE
+# === IDE files ===
 .vscode/
 .idea/
 *.swp
 *.swo
 *~
 
-# OS
+# === OS-specific ===
 .DS_Store
 Thumbs.db
 
-# Environment files
-.env
-.env.local
-.env.development.local
-.env.test.local
-.env.production.local
-
-# Temporary files
+# === Temporary / Backup Files ===
 *.tmp
 *.bak
 *_backup.md
 
-# Media files (uploads)
+# === Media / Static files ===
 media/
-
-# Static files (collected)
 staticfiles/
 
-# Celery
-celerybeat-schedule
-celerybeat.pid
-
-# Coverage reports
-htmlcov/
-.coverage
-.coverage.*
-coverage.xml
-*.cover
-.hypothesis/
-.pytest_cache/
-
-# Jupyter Notebook
-.ipynb_checkpoints
-
-# Docker
+# === Docker ===
 .dockerignore
->>>>>>> 4de1e208
